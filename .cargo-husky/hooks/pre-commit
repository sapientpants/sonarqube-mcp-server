--- conflicted
+++ resolved
@@ -2,18 +2,6 @@
 #
 # This hook was set by cargo-husky v1.5.0: https://github.com/rhysd/cargo-husky#readme
 #
-<<<<<<< HEAD
-# This hook was set by cargo-husky v1.5.0: https://github.com/rhysd/cargo-husky#readme
-#
-# This hook was set by cargo-husky v1.5.0: https://github.com/rhysd/cargo-husky#readme
-#
-# This hook was set by cargo-husky v1.5.0: https://github.com/rhysd/cargo-husky#readme
-#
-# This hook was set by cargo-husky v1.5.0: https://github.com/rhysd/cargo-husky#readme
-#
-# This hook was set by cargo-husky v1.5.0: https://github.com/rhysd/cargo-husky#readme
-=======
->>>>>>> 0a9a6d72
 # Pre-commit hook for the sonarqube-mcp-server project
 # This script runs before each commit to ensure code quality
 
